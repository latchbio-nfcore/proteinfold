--- conflicted
+++ resolved
@@ -41,9 +41,4 @@
 
             Thanks again for your contribution!
           repo-token: ${{ secrets.GITHUB_TOKEN }}
-<<<<<<< HEAD
           allow-repeats: false
-=======
-          allow-repeats: false
-#
->>>>>>> b99bb7e7
