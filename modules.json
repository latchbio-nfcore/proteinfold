--- conflicted
+++ resolved
@@ -8,77 +8,33 @@
                     "aria2": {
                         "branch": "master",
                         "git_sha": "5fde85e8f65546f1aa69b40bf8fc045c6e579a20",
-<<<<<<< HEAD
-                        "installed_by": [
-                            "modules"
-                        ]
-=======
                         "installed_by": ["modules"]
->>>>>>> 2501ebc1
                     },
                     "custom/dumpsoftwareversions": {
                         "branch": "master",
                         "git_sha": "8022c68e7403eecbd8ba9c49496f69f8c49d50f0",
-<<<<<<< HEAD
-                        "installed_by": [
-                            "modules"
-                        ]
-=======
                         "installed_by": ["modules"]
->>>>>>> 2501ebc1
                     },
                     "fastqc": {
                         "branch": "master",
                         "git_sha": "5e34754d42cd2d5d248ca8673c0a53cdf5624905",
-<<<<<<< HEAD
-                        "installed_by": [
-                            "modules"
-                        ]
-=======
                         "installed_by": ["modules"]
->>>>>>> 2501ebc1
                     },
                     "gunzip": {
                         "branch": "master",
                         "git_sha": "5e34754d42cd2d5d248ca8673c0a53cdf5624905",
-<<<<<<< HEAD
-                        "installed_by": [
-                            "modules"
-                        ]
-                    },
-                    "mmseqs/createindex": {
-                        "branch": "master",
-                        "git_sha": "ad41cae65d6cb2f902c4cce34352e128ef690589",
-                        "installed_by": [
-                            "modules"
-                        ]
-=======
                         "installed_by": ["modules"]
->>>>>>> 2501ebc1
                     },
                     "multiqc": {
                         "branch": "master",
                         "git_sha": "5e34754d42cd2d5d248ca8673c0a53cdf5624905",
-<<<<<<< HEAD
-                        "installed_by": [
-                            "modules"
-                        ]
-=======
                         "installed_by": ["modules"]
->>>>>>> 2501ebc1
                     },
                     "untar": {
                         "branch": "master",
                         "git_sha": "5e34754d42cd2d5d248ca8673c0a53cdf5624905",
-<<<<<<< HEAD
-                        "installed_by": [
-                            "modules"
-                        ],
-                        "patch": "modules/nf-core/untar/untar.diff"
-=======
                         "patch": "modules/nf-core/untar/untar.diff",
                         "installed_by": ["modules"]
->>>>>>> 2501ebc1
                     }
                 }
             }
