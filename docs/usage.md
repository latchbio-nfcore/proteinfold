# nf-core/proteinfold: Usage

## :warning: Please read this documentation on the nf-core website: [https://nf-co.re/proteinfold/usage](https://nf-co.re/proteinfold/usage)

> _Documentation of pipeline parameters is generated automatically from the pipeline schema and can no longer be found in markdown files._

## Introduction

<!-- TODO nf-core: Add documentation about anything specific to running your pipeline. For general topics, please point to (and add to) the main nf-core website. -->

## Samplesheet input

You will need to create a samplesheet with information about the sequences you would like to analyse before running the pipeline. Use this parameter to specify its location. It has to be a comma-separated file with 2 columns, and a header row as shown in the examples below.

```bash
--input '[path to samplesheet file]'
```

### Full samplesheet

The samplesheet can have as many columns as you desire, however, there is a strict requirement for the first 2 columns to match those defined in the table below.

A final samplesheet file may look something like the one below. This is for 2 sequences.

<<<<<<< HEAD
```console
sequence,fasta
T1024,https://raw.githubusercontent.com/nf-core/test-datasets/proteinfold/testdata/sequences/T1024.fasta
T1026,https://raw.githubusercontent.com/nf-core/test-datasets/proteinfold/testdata/sequences/T1026.fasta
=======
```csv title="samplesheet.csv"
sample,fastq_1,fastq_2
CONTROL_REP1,AEG588A1_S1_L002_R1_001.fastq.gz,AEG588A1_S1_L002_R2_001.fastq.gz
CONTROL_REP1,AEG588A1_S1_L003_R1_001.fastq.gz,AEG588A1_S1_L003_R2_001.fastq.gz
CONTROL_REP1,AEG588A1_S1_L004_R1_001.fastq.gz,AEG588A1_S1_L004_R2_001.fastq.gz
>>>>>>> ccde84d3
```

| Column     | Description                                                                                         |
| ---------- | --------------------------------------------------------------------------------------------------- |
| `sequence` | Custom sequence name. Spaces in sequence names are automatically converted to underscores (`_`).    |
| `fasta`    | Full path to fasta file for the provided sequence. File has to have the extension ".fasta" or "fa". |

An [example samplesheet](../assets/samplesheet.csv) has been provided with the pipeline.

## Running the pipeline

The typical commands for running the pipeline on AlphaFold2, Colabfold and ESMFold modes are as follows:

<<<<<<< HEAD
```console
nextflow run nf-core/proteinfold \
       --input samplesheet.csv \
       --outdir <OUTDIR> \
       --mode alphafold2 \
       --alphafold2_db <null (default) | DB_PATH> \
       --full_dbs <true/false> \
       --alphafold2_model_preset monomer \
       --use_gpu <true/false> \
       -profile <docker>
```
=======
```csv title="samplesheet.csv"
sample,fastq_1,fastq_2
CONTROL_REP1,AEG588A1_S1_L002_R1_001.fastq.gz,AEG588A1_S1_L002_R2_001.fastq.gz
CONTROL_REP2,AEG588A2_S2_L002_R1_001.fastq.gz,AEG588A2_S2_L002_R2_001.fastq.gz
CONTROL_REP3,AEG588A3_S3_L002_R1_001.fastq.gz,AEG588A3_S3_L002_R2_001.fastq.gz
TREATMENT_REP1,AEG588A4_S4_L003_R1_001.fastq.gz,
TREATMENT_REP2,AEG588A5_S5_L003_R1_001.fastq.gz,
TREATMENT_REP3,AEG588A6_S6_L003_R1_001.fastq.gz,
TREATMENT_REP3,AEG588A6_S6_L004_R1_001.fastq.gz,
```

| Column    | Description                                                                                                                                                                            |
| --------- | -------------------------------------------------------------------------------------------------------------------------------------------------------------------------------------- |
| `sample`  | Custom sample name. This entry will be identical for multiple sequencing libraries/runs from the same sample. Spaces in sample names are automatically converted to underscores (`_`). |
| `fastq_1` | Full path to FastQ file for Illumina short reads 1. File has to be gzipped and have the extension ".fastq.gz" or ".fq.gz".                                                             |
| `fastq_2` | Full path to FastQ file for Illumina short reads 2. File has to be gzipped and have the extension ".fastq.gz" or ".fq.gz".                                                             |
>>>>>>> ccde84d3

```console
nextflow run nf-core/proteinfold \
    --input samplesheet.csv \
    --outdir <OUTDIR> \
    --mode alphafold2 \
    --alphafold2_mode split_msa_prediction \
    --alphafold2_db <null (default) | DB_PATH> \
    --full_dbs <true/false> \
    --alphafold2_model_preset monomer \
    --use_gpu <true/false> \
    -profile <docker/singularity/podman/shifter/charliecloud/conda/institute>
```

If you specify the `--alphafold2_db ` parameter, the directory structure of your path should be like this:

```
├── mgnify
│   └── mgy_clusters_2018_12.fa
├── alphafold_params_2022-03-02
│   ├── LICENSE
│   ├── params_model_1_multimer.npz
│   ├── params_model_1_multimer_v2.npz
│   ├── params_model_1.npz
│   ├── params_model_1_ptm.npz
│   ├── params_model_2_multimer.npz
│   ├── params_model_2_multimer_v2.npz
│   ├── params_model_2.npz
│   ├── params_model_2_ptm.npz
│   ├── params_model_3_multimer.npz
│   ├── params_model_3_multimer_v2.npz
│   ├── params_model_3.npz
│   ├── params_model_3_ptm.npz
│   ├── params_model_4_multimer.npz
│   ├── params_model_4_multimer_v2.npz
│   ├── params_model_4.npz
│   ├── params_model_4_ptm.npz
│   ├── params_model_5_multimer.npz
│   ├── params_model_5_multimer_v2.npz
│   ├── params_model_5.npz
│   └── params_model_5_ptm.npz
├── pdb70
│   └── pdb70_from_mmcif_200916
│       ├── md5sum
│       ├── pdb70_a3m.ffdata
│       ├── pdb70_a3m.ffindex
│       ├── pdb70_clu.tsv
│       ├── pdb70_cs219.ffdata
│       ├── pdb70_cs219.ffindex
│       ├── pdb70_hhm.ffdata
│       ├── pdb70_hhm.ffindex
│       └── pdb_filter.dat
├── pdb_mmcif
│   ├── mmcif_files
│   │   ├── 1g6g.cif
│   │   ├── 1go4.cif
│   │   ├── 1isn.cif
│   │   ├── 1kuu.cif
│   │   ├── 1m7s.cif
│   │   ├── 1mwq.cif
│   │   ├── 1ni5.cif
│   │   ├── 1qgd.cif
│   │   ├── 1tp9.cif
│   │   ├── 1wa9.cif
│   │   ├── 1ye5.cif
│   │   ├── 1yhl.cif
│   │   ├── 2bjd.cif
│   │   ├── 2bo9.cif
│   │   ├── 2e7t.cif
│   │   ├── 2fyg.cif
│   │   ├── 2j0q.cif
│   │   ├── 2jcq.cif
│   │   ├── 2m4k.cif
│   │   ├── 2n9o.cif
│   │   ├── 2nsx.cif
│   │   ├── 2w4u.cif
│   │   ├── 2wd6.cif
│   │   ├── 2wh5.cif
│   │   ├── 2wji.cif
│   │   ├── 2yu3.cif
│   │   ├── 3cw2.cif
│   │   ├── 3d45.cif
│   │   ├── 3gnz.cif
│   │   ├── 3j0a.cif
│   │   ├── 3jaj.cif
│   │   ├── 3mzo.cif
│   │   ├── 3nrn.cif
│   │   ├── 3piv.cif
│   │   ├── 3pof.cif
│   │   ├── 3pvd.cif
│   │   ├── 3q45.cif
│   │   ├── 3qh6.cif
│   │   ├── 3rg2.cif
│   │   ├── 3sxe.cif
│   │   ├── 3uai.cif
│   │   ├── 3uid.cif
│   │   ├── 3wae.cif
│   │   ├── 3wt1.cif
│   │   ├── 3wtr.cif
│   │   ├── 3wy2.cif
│   │   ├── 3zud.cif
│   │   ├── 4bix.cif
│   │   ├── 4bzx.cif
│   │   ├── 4c1n.cif
│   │   ├── 4cej.cif
│   │   ├── 4chm.cif
│   │   ├── 4fzo.cif
│   │   ├── 4i1f.cif
│   │   ├── 4ioa.cif
│   │   ├── 4j6o.cif
│   │   ├── 4m9q.cif
│   │   ├── 4mal.cif
│   │   ├── 4nhe.cif
│   │   ├── 4o2w.cif
│   │   ├── 4pzo.cif
│   │   ├── 4qlx.cif
│   │   ├── 4uex.cif
│   │   ├── 4zm4.cif
│   │   ├── 4zv1.cif
│   │   ├── 5aj4.cif
│   │   ├── 5frs.cif
│   │   ├── 5hwo.cif
│   │   ├── 5kbk.cif
│   │   ├── 5odq.cif
│   │   ├── 5u5t.cif
│   │   ├── 5wzq.cif
│   │   ├── 5x9z.cif
│   │   ├── 5xe5.cif
│   │   ├── 5ynv.cif
│   │   ├── 5yud.cif
│   │   ├── 5z5c.cif
│   │   ├── 5zb3.cif
│   │   ├── 5zlg.cif
│   │   ├── 6a6i.cif
│   │   ├── 6az3.cif
│   │   ├── 6ban.cif
│   │   ├── 6g1f.cif
│   │   ├── 6ix4.cif
│   │   ├── 6jwp.cif
│   │   ├── 6ng9.cif
│   │   ├── 6ojj.cif
│   │   ├── 6s0x.cif
│   │   ├── 6sg9.cif
│   │   ├── 6vi4.cif
│   │   └── 7sp5.cif
│   └── obsolete.dat
├── pdb_seqres
│   └── pdb_seqres.txt
├── small_bfd
│   └── bfd-first_non_consensus_sequences.fasta
├── uniclust30
│   └── uniclust30_2018_08
│       ├── uniclust30_2018_08_a3m_db -> uniclust30_2018_08_a3m.ffdata
│       ├── uniclust30_2018_08_a3m_db.index
│       ├── uniclust30_2018_08_a3m.ffdata
│       ├── uniclust30_2018_08_a3m.ffindex
│       ├── uniclust30_2018_08.cs219
│       ├── uniclust30_2018_08_cs219.ffdata
│       ├── uniclust30_2018_08_cs219.ffindex
│       ├── uniclust30_2018_08.cs219.sizes
│       ├── uniclust30_2018_08_hhm_db -> uniclust30_2018_08_hhm.ffdata
│       ├── uniclust30_2018_08_hhm_db.index
│       ├── uniclust30_2018_08_hhm.ffdata
│       ├── uniclust30_2018_08_hhm.ffindex
│       └── uniclust30_2018_08_md5sum
├── uniprot
│   └── uniprot.fasta
└── uniref90
    └── uniref90.fasta
```

```console
nextflow run nf-core/proteinfold \
      --input samplesheet.csv \
      --outdir <OUTDIR> \
      --mode colabfold \
      --colabfold_server local \
      --colabfold_db <null (default) | DB_PATH> \
      --num_recycle 3 \
      --use_amber <true/false> \
      --colabfold_model_preset "AlphaFold2-ptm" \
      --use_gpu <true/false> \
      --db_load_mode 0
       -profile <docker>
```

```console
nextflow run nf-core/proteinfold \
      --input samplesheet.csv \
      --outdir <OUTDIR> \
      --mode colabfold
      --colabfold_server webserver \
      --host_url <custom MMSeqs2 API Server URL> \
      --colabfold_db <null (default) | DB_PATH> \
      --num_recycle 3 \
      --use_amber <true/false> \
      --colabfold_model_preset "AlphaFold2-ptm" \
      --use_gpu <true/false> \
       -profile <docker>
```

If you specify the `--colabfold_db ` parameter, the directory structure of your path should be like this:

```
├── colabfold_envdb_202108
│   ├── colabfold_envdb_202108_db.0
│   ├── colabfold_envdb_202108_db.1
│   ├── colabfold_envdb_202108_db.10
│   ├── colabfold_envdb_202108_db.11
│   ├── colabfold_envdb_202108_db.12
│   ├── colabfold_envdb_202108_db.13
│   ├── colabfold_envdb_202108_db.14
│   ├── colabfold_envdb_202108_db.15
│   ├── colabfold_envdb_202108_db.2
│   ├── colabfold_envdb_202108_db.3
│   ├── colabfold_envdb_202108_db.4
│   ├── colabfold_envdb_202108_db.5
│   ├── colabfold_envdb_202108_db.6
│   ├── colabfold_envdb_202108_db.7
│   ├── colabfold_envdb_202108_db.8
│   ├── colabfold_envdb_202108_db.9
│   ├── colabfold_envdb_202108_db_aln.0
│   ├── colabfold_envdb_202108_db_aln.1
│   ├── colabfold_envdb_202108_db_aln.10
│   ├── colabfold_envdb_202108_db_aln.11
│   ├── colabfold_envdb_202108_db_aln.12
│   ├── colabfold_envdb_202108_db_aln.13
│   ├── colabfold_envdb_202108_db_aln.14
│   ├── colabfold_envdb_202108_db_aln.15
│   ├── colabfold_envdb_202108_db_aln.2
│   ├── colabfold_envdb_202108_db_aln.3
│   ├── colabfold_envdb_202108_db_aln.4
│   ├── colabfold_envdb_202108_db_aln.5
│   ├── colabfold_envdb_202108_db_aln.6
│   ├── colabfold_envdb_202108_db_aln.7
│   ├── colabfold_envdb_202108_db_aln.8
│   ├── colabfold_envdb_202108_db_aln.9
│   ├── colabfold_envdb_202108_db_aln.dbtype
│   ├── colabfold_envdb_202108_db_aln.index
│   ├── colabfold_envdb_202108_db.dbtype
│   ├── colabfold_envdb_202108_db_h
│   ├── colabfold_envdb_202108_db_h.dbtype
│   ├── colabfold_envdb_202108_db_h.index
│   ├── colabfold_envdb_202108_db.idx
│   ├── colabfold_envdb_202108_db.idx.dbtype
│   ├── colabfold_envdb_202108_db.idx.index
│   ├── colabfold_envdb_202108_db.index
│   ├── colabfold_envdb_202108_db_seq.0
│   ├── colabfold_envdb_202108_db_seq.1
│   ├── colabfold_envdb_202108_db_seq.10
│   ├── colabfold_envdb_202108_db_seq.11
│   ├── colabfold_envdb_202108_db_seq.12
│   ├── colabfold_envdb_202108_db_seq.13
│   ├── colabfold_envdb_202108_db_seq.14
│   ├── colabfold_envdb_202108_db_seq.15
│   ├── colabfold_envdb_202108_db_seq.2
│   ├── colabfold_envdb_202108_db_seq.3
│   ├── colabfold_envdb_202108_db_seq.4
│   ├── colabfold_envdb_202108_db_seq.5
│   ├── colabfold_envdb_202108_db_seq.6
│   ├── colabfold_envdb_202108_db_seq.7
│   ├── colabfold_envdb_202108_db_seq.8
│   ├── colabfold_envdb_202108_db_seq.9
│   ├── colabfold_envdb_202108_db_seq.dbtype
│   ├── colabfold_envdb_202108_db_seq_h -> colabfold_envdb_202108_db_h
│   ├── colabfold_envdb_202108_db_seq_h.dbtype -> colabfold_envdb_202108_db_h.dbtype
│   ├── colabfold_envdb_202108_db_seq_h.index -> colabfold_envdb_202108_db_h.index
│   ├── colabfold_envdb_202108_db_seq.index
├── params
│   ├── alphafold_params_2021-07-14
│   │   ├── LICENSE
│   │   ├── params_model_1.npz
│   │   ├── params_model_1_ptm.npz
│   │   ├── params_model_2.npz
│   │   ├── params_model_2_ptm.npz
│   │   ├── params_model_3.npz
│   │   ├── params_model_3_ptm.npz
│   │   ├── params_model_4.npz
│   │   ├── params_model_4_ptm.npz
│   │   ├── params_model_5.npz
│   │   └── params_model_5_ptm.npz
│   └── alphafold_params_colab_2022-03-02
│       ├── LICENSE
│       ├── params_model_1_multimer_v2.npz
│       ├── params_model_1.npz
│       ├── params_model_2_multimer_v2.npz
│       ├── params_model_2.npz
│       ├── params_model_2_ptm.npz
│       ├── params_model_3_multimer_v2.npz
│       ├── params_model_3.npz
│       ├── params_model_4_multimer_v2.npz
│       ├── params_model_4.npz
│       ├── params_model_5_multimer_v2.npz
│       └── params_model_5.npz
└── uniref30_2202
    ├── uniref30_2202_db.0
    ├── uniref30_2202_db.1
    ├── uniref30_2202_db.2
    ├── uniref30_2202_db.3
    ├── uniref30_2202_db.4
    ├── uniref30_2202_db.5
    ├── uniref30_2202_db.6
    ├── uniref30_2202_db.7
    ├── uniref30_2202_db_aln.0
    ├── uniref30_2202_db_aln.1
    ├── uniref30_2202_db_aln.2
    ├── uniref30_2202_db_aln.3
    ├── uniref30_2202_db_aln.4
    ├── uniref30_2202_db_aln.5
    ├── uniref30_2202_db_aln.6
    ├── uniref30_2202_db_aln.7
    ├── uniref30_2202_db_aln.dbtype
    ├── uniref30_2202_db_aln.index
    ├── uniref30_2202_db.dbtype
    ├── uniref30_2202_db_h
    ├── uniref30_2202_db_h.dbtype
    ├── uniref30_2202_db_h.index
    ├── uniref30_2202_db.idx
    ├── uniref30_2202_db.idx.dbtype
    ├── uniref30_2202_db.idx.index
    ├── uniref30_2202_db.index
    ├── uniref30_2202_db_seq.0
    ├── uniref30_2202_db_seq.1
    ├── uniref30_2202_db_seq.2
    ├── uniref30_2202_db_seq.3
    ├── uniref30_2202_db_seq.4
    ├── uniref30_2202_db_seq.5
    ├── uniref30_2202_db_seq.6
    ├── uniref30_2202_db_seq.7
    ├── uniref30_2202_db_seq.dbtype
    ├── uniref30_2202_db_seq_h -> uniref30_2202_db_h
    ├── uniref30_2202_db_seq_h.dbtype -> uniref30_2202_db_h.dbtype
    ├── uniref30_2202_db_seq_h.index -> uniref30_2202_db_h.index
    └── uniref30_2202_db_seq.index
```

```console
nextflow run nf-core/proteinfold \
      --input samplesheet.csv \
      --outdir <OUTDIR> \
      --mode esmfold
      --esmfold_db <null (default) | DB_PATH> \
      --num_recycles 4 \
      --esmfold_model_preset <monomer/multimer> \
      --use_gpu <true/false> \
       -profile <docker>
```

If you specify the `--esmfold_db ` parameter, the directory structure of your path should be like this:

```console
└── checkpoints
    ├── esm2_t36_3B_UR50D-contact-regression.pt
    ├── esm2_t36_3B_UR50D.pt
    └── esmfold_3B_v1.pt
```

This will launch the pipeline with the `docker` configuration profile. See below for more information about profiles.

Note that the pipeline will create the following files in your working directory:

```bash
work                # Directory containing the nextflow working files
<OUTDIR>            # Finished results in specified location (defined with --outdir)
.nextflow_log       # Log file from Nextflow
# Other nextflow hidden files, eg. history of pipeline runs and old logs.
```

If you wish to repeatedly use the same parameters for multiple runs, rather than specifying each flag in the command, you can specify these in a params file.

Pipeline settings can be provided in a `yaml` or `json` file via `-params-file <file>`.

:::warning
Do not use `-c <file>` to specify parameters as this will result in errors. Custom config files specified with `-c` must only be used for [tuning process resource specifications](https://nf-co.re/docs/usage/configuration#tuning-workflow-resources), other infrastructural tweaks (such as output directories), or module arguments (args).
:::

The above pipeline run specified with a params file in yaml format:

```bash
nextflow run nf-core/proteinfold -profile docker -params-file params.yaml
```

with `params.yaml` containing:

```yaml
input: './samplesheet.csv'
outdir: './results/'
genome: 'GRCh37'
<...>
```

You can also generate such `YAML`/`JSON` files via [nf-core/launch](https://nf-co.re/launch).

### Updating the pipeline

When you run the above command, Nextflow automatically pulls the pipeline code from GitHub and stores it as a cached version. When running the pipeline after this, it will always use the cached version if available - even if the pipeline has been updated since. To make sure that you're running the latest version of the pipeline, make sure that you regularly update the cached version of the pipeline:

```bash
nextflow pull nf-core/proteinfold
```

### Reproducibility

It is a good idea to specify a pipeline version when running the pipeline on your data. This ensures that a specific version of the pipeline code and software are used when you run your pipeline. If you keep using the same tag, you'll be running the same version of the pipeline, even if there have been changes to the code since.

First, go to the [nf-core/proteinfold releases page](https://github.com/nf-core/proteinfold/releases) and find the latest pipeline version - numeric only (eg. `1.3.1`). Then specify this when running the pipeline with `-r` (one hyphen) - eg. `-r 1.3.1`. Of course, you can switch to another version by changing the number after the `-r` flag.

This version number will be logged in reports when you run the pipeline, so that you'll know what you used when you look back in the future. For example, at the bottom of the MultiQC reports.

To further assist in reproducbility, you can use share and re-use [parameter files](#running-the-pipeline) to repeat pipeline runs with the same settings without having to write out a command with every single parameter.

:::tip
If you wish to share such profile (such as upload as supplementary material for academic publications), make sure to NOT include cluster specific paths to files, nor institutional specific profiles.
:::

## Core Nextflow arguments

:::note
These options are part of Nextflow and use a _single_ hyphen (pipeline parameters use a double-hyphen).
:::

### `-profile`

Use this parameter to choose a configuration profile. Profiles can give configuration presets for different compute environments.

Several generic profiles are bundled with the pipeline which instruct the pipeline to use software packaged using different methods (Docker, Singularity, Podman, Shifter, Charliecloud, Apptainer, Conda) - see below.

:::info
We highly recommend the use of Docker or Singularity containers for full pipeline reproducibility, however when this is not possible, Conda is also supported.
:::

The pipeline also dynamically loads configurations from [https://github.com/nf-core/configs](https://github.com/nf-core/configs) when it runs, making multiple config profiles for various institutional clusters available at run time. For more information and to see if your system is available in these configs please see the [nf-core/configs documentation](https://github.com/nf-core/configs#documentation).

Note that multiple profiles can be loaded, for example: `-profile test,docker` - the order of arguments is important!
They are loaded in sequence, so later profiles can overwrite earlier profiles.

If `-profile` is not specified, the pipeline will run locally and expect all software to be installed and available on the `PATH`. This is _not_ recommended, since it can lead to different results on different machines dependent on the computer enviroment.

- `test`
  - A profile with a complete configuration for automated testing
  - Includes links to test data so needs no other parameters
- `docker`
  - A generic configuration profile to be used with [Docker](https://docker.com/)
- `singularity`
  - A generic configuration profile to be used with [Singularity](https://sylabs.io/docs/)
- `podman`
  - A generic configuration profile to be used with [Podman](https://podman.io/)
- `shifter`
  - A generic configuration profile to be used with [Shifter](https://nersc.gitlab.io/development/shifter/how-to-use/)
- `charliecloud`
  - A generic configuration profile to be used with [Charliecloud](https://hpc.github.io/charliecloud/)
- `apptainer`
  - A generic configuration profile to be used with [Apptainer](https://apptainer.org/)
- `conda`
  - A generic configuration profile to be used with [Conda](https://conda.io/docs/). Please only use Conda as a last resort i.e. when it's not possible to run the pipeline with Docker, Singularity, Podman, Shifter, Charliecloud, or Apptainer.

### `-resume`

Specify this when restarting a pipeline. Nextflow will use cached results from any pipeline steps where the inputs are the same, continuing from where it got to previously. For input to be considered the same, not only the names must be identical but the files' contents as well. For more info about this parameter, see [this blog post](https://www.nextflow.io/blog/2019/demystifying-nextflow-resume.html).

You can also supply a run name to resume a specific run: `-resume [run-name]`. Use the `nextflow log` command to show previous run names.

### `-c`

Specify the path to a specific config file (this is a core Nextflow command). See the [nf-core website documentation](https://nf-co.re/usage/configuration) for more information.

## Custom configuration

### Resource requests

Whilst the default requirements set within the pipeline will hopefully work for most people and with most input data, you may find that you want to customise the compute resources that the pipeline requests. Each step in the pipeline has a default set of requirements for number of CPUs, memory and time. For most of the steps in the pipeline, if the job exits with any of the error codes specified [here](https://github.com/nf-core/rnaseq/blob/4c27ef5610c87db00c3c5a3eed10b1d161abf575/conf/base.config#L18) it will automatically be resubmitted with higher requests (2 x original, then 3 x original). If it still fails after the third attempt then the pipeline execution is stopped.

To change the resource requests, please see the [max resources](https://nf-co.re/docs/usage/configuration#max-resources) and [tuning workflow resources](https://nf-co.re/docs/usage/configuration#tuning-workflow-resources) section of the nf-core website.

### Custom Containers

In some cases you may wish to change which container or conda environment a step of the pipeline uses for a particular tool. By default nf-core pipelines use containers and software from the [biocontainers](https://biocontainers.pro/) or [bioconda](https://bioconda.github.io/) projects. However in some cases the pipeline specified version maybe out of date.

To use a different container from the default container or conda environment specified in a pipeline, please see the [updating tool versions](https://nf-co.re/docs/usage/configuration#updating-tool-versions) section of the nf-core website.

### Custom Tool Arguments

A pipeline might not always support every possible argument or option of a particular tool used in pipeline. Fortunately, nf-core pipelines provide some freedom to users to insert additional parameters that the pipeline does not include by default.

To learn how to provide additional arguments to a particular tool of the pipeline, please see the [customising tool arguments](https://nf-co.re/docs/usage/configuration#customising-tool-arguments) section of the nf-core website.

### nf-core/configs

In most cases, you will only need to create a custom config as a one-off but if you and others within your organisation are likely to be running nf-core pipelines regularly and need to use the same settings regularly it may be a good idea to request that your custom config file is uploaded to the `nf-core/configs` git repository. Before you do this please can you test that the config file works with your pipeline of choice using the `-c` parameter. You can then create a pull request to the `nf-core/configs` repository with the addition of your config file, associated documentation file (see examples in [`nf-core/configs/docs`](https://github.com/nf-core/configs/tree/master/docs)), and amending [`nfcore_custom.config`](https://github.com/nf-core/configs/blob/master/nfcore_custom.config) to include your custom profile.

See the main [Nextflow documentation](https://www.nextflow.io/docs/latest/config.html) for more information about creating your own configuration files.

If you have any questions or issues please send us a message on [Slack](https://nf-co.re/join/slack) on the [`#configs` channel](https://nfcore.slack.com/channels/configs).

## Use of shared file systems

Given that the AlphaFold2 and the ColabFold modes (except for the ColabFold webserver option) rely on huge databases to infer the predictions, the execution of the pipeline is recommended to take place on shared file systems so as to avoid high latency caused during staging this data. For instance, if you work on AWS, you might consider using an Amazon FSx file system.

## Azure Resource Requests

To be used with the `azurebatch` profile by specifying the `-profile azurebatch`.
We recommend providing a compute `params.vm_type` of `Standard_D16_v3` VMs by default but these options can be changed if required.

Note that the choice of VM size depends on your quota and the overall workload during the analysis.
For a thorough list, please refer the [Azure Sizes for virtual machines in Azure](https://docs.microsoft.com/en-us/azure/virtual-machines/sizes).

## Running in the background

Nextflow handles job submissions and supervises the running jobs. The Nextflow process must run until the pipeline is finished.

The Nextflow `-bg` flag launches Nextflow in the background, detached from your terminal so that the workflow does not stop if you log out of your session. The logs are saved to a file.

Alternatively, you can use `screen` / `tmux` or similar tool to create a detached session which you can log back into at a later time.
Some HPC setups also allow you to run nextflow within a cluster job submitted your job scheduler (from where it submits more jobs).

## Nextflow memory requirements

In some cases, the Nextflow Java virtual machines can start to request a large amount of memory.
We recommend adding the following line to your environment to limit this (typically in `~/.bashrc` or `~./bash_profile`):

```bash
NXF_OPTS='-Xms1g -Xmx4g'
```<|MERGE_RESOLUTION|>--- conflicted
+++ resolved
@@ -22,18 +22,10 @@
 
 A final samplesheet file may look something like the one below. This is for 2 sequences.
 
-<<<<<<< HEAD
-```console
+```csv title="samplesheet.csv"
 sequence,fasta
 T1024,https://raw.githubusercontent.com/nf-core/test-datasets/proteinfold/testdata/sequences/T1024.fasta
 T1026,https://raw.githubusercontent.com/nf-core/test-datasets/proteinfold/testdata/sequences/T1026.fasta
-=======
-```csv title="samplesheet.csv"
-sample,fastq_1,fastq_2
-CONTROL_REP1,AEG588A1_S1_L002_R1_001.fastq.gz,AEG588A1_S1_L002_R2_001.fastq.gz
-CONTROL_REP1,AEG588A1_S1_L003_R1_001.fastq.gz,AEG588A1_S1_L003_R2_001.fastq.gz
-CONTROL_REP1,AEG588A1_S1_L004_R1_001.fastq.gz,AEG588A1_S1_L004_R2_001.fastq.gz
->>>>>>> ccde84d3
 ```
 
 | Column     | Description                                                                                         |
@@ -47,8 +39,7 @@
 
 The typical commands for running the pipeline on AlphaFold2, Colabfold and ESMFold modes are as follows:
 
-<<<<<<< HEAD
-```console
+```csv title="samplesheet.csv"
 nextflow run nf-core/proteinfold \
        --input samplesheet.csv \
        --outdir <OUTDIR> \
@@ -59,24 +50,6 @@
        --use_gpu <true/false> \
        -profile <docker>
 ```
-=======
-```csv title="samplesheet.csv"
-sample,fastq_1,fastq_2
-CONTROL_REP1,AEG588A1_S1_L002_R1_001.fastq.gz,AEG588A1_S1_L002_R2_001.fastq.gz
-CONTROL_REP2,AEG588A2_S2_L002_R1_001.fastq.gz,AEG588A2_S2_L002_R2_001.fastq.gz
-CONTROL_REP3,AEG588A3_S3_L002_R1_001.fastq.gz,AEG588A3_S3_L002_R2_001.fastq.gz
-TREATMENT_REP1,AEG588A4_S4_L003_R1_001.fastq.gz,
-TREATMENT_REP2,AEG588A5_S5_L003_R1_001.fastq.gz,
-TREATMENT_REP3,AEG588A6_S6_L003_R1_001.fastq.gz,
-TREATMENT_REP3,AEG588A6_S6_L004_R1_001.fastq.gz,
-```
-
-| Column    | Description                                                                                                                                                                            |
-| --------- | -------------------------------------------------------------------------------------------------------------------------------------------------------------------------------------- |
-| `sample`  | Custom sample name. This entry will be identical for multiple sequencing libraries/runs from the same sample. Spaces in sample names are automatically converted to underscores (`_`). |
-| `fastq_1` | Full path to FastQ file for Illumina short reads 1. File has to be gzipped and have the extension ".fastq.gz" or ".fq.gz".                                                             |
-| `fastq_2` | Full path to FastQ file for Illumina short reads 2. File has to be gzipped and have the extension ".fastq.gz" or ".fq.gz".                                                             |
->>>>>>> ccde84d3
 
 ```console
 nextflow run nf-core/proteinfold \
