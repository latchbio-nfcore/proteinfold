# nf-core/proteinfold: Output

## Introduction

This document describes the output produced by the pipeline.

Most of the plots are taken from the MultiQC report, which summarises results at the end of the pipeline.

## Pipeline overview

The pipeline is built using [Nextflow](https://www.nextflow.io/) and predicts protein structures using the following methods:

- [AlphaFold2](https://github.com/deepmind/alphafold)
- [ColabFold](https://github.com/sokrypton/ColabFold) - MMseqs2 (API server or local search) followed by ColabFold
- [ESMFold](https://github.com/facebookresearch/esm)

See main [README.md](https://github.com/nf-core/proteinfold/blob/master/README.md) for a condensed overview of the steps in the pipeline, and the bioinformatics tools used at each step.

The directories listed below will be created in the output directory after the pipeline has finished. All paths are relative to the top-level results directory.

### AlphaFold2

<details markdown="1">
<summary>Output files</summary>

- `AlphaFold2/`
  - `<SEQUENCE NAME>/` that contains the computed MSAs, unrelaxed structures, relaxed structures, ranked structures, raw model outputs, prediction metadata, and section timings
  - `<SEQUENCE NAME>.alphafold.pdb` that is the structure with the highest pLDDT score (ranked first)
  - `<SEQUENCE NAME>_plddt_mqc.tsv` that presents the pLDDT scores per residue for each of the 5 predicted models
- `DBs/` that contains symbolic links to the downloaded database and parameter files

</details>

Below you can find an indicative example of the TSV file with the pLDDT scores per residue for each of the 5 predicted models produced by AlphaFold2, which is included in the MultiQC report:

| Positions | rank_0 | rank_1 | rank_2 | rank_3 | rank_4 |
| --------- | ------ | ------ | ------ | ------ | ------ |
| 1         | 66.17  | 60.61  | 60.32  | 64.20  | 65.31  |
| 2         | 78.01  | 74.20  | 73.11  | 77.36  | 78.46  |
| 3         | 82.16  | 78.16  | 76.70  | 80.20  | 80.68  |
| 4         | 86.03  | 82.78  | 81.88  | 82.19  | 83.93  |
| 5         | 88.08  | 84.38  | 84.73  | 85.58  | 87.70  |
| 6         | 89.37  | 86.06  | 86.31  | 86.84  | 88.52  |
| 7         | 91.27  | 88.27  | 88.09  | 87.01  | 88.67  |
| 8         | 91.28  | 89.42  | 90.17  | 87.47  | 90.07  |
| 9         | 93.10  | 90.09  | 92.86  | 90.70  | 93.41  |
| 10        | 93.23  | 91.42  | 93.07  | 90.13  | 92.91  |
| 11        | 94.12  | 92.44  | 93.00  | 89.90  | 92.97  |
| 12        | 95.15  | 93.63  | 94.25  | 92.66  | 94.38  |
| 13        | 95.09  | 93.75  | 94.36  | 92.54  | 94.95  |
| 14        | 94.08  | 92.72  | 93.43  | 90.31  | 93.63  |
| 15        | 94.34  | 93.77  | 93.31  | 91.72  | 93.57  |
| 16        | 95.56  | 94.62  | 94.46  | 93.55  | 95.20  |
| 17        | 95.54  | 94.75  | 94.65  | 93.61  | 95.37  |
| 18        | 93.91  | 93.89  | 93.30  | 91.33  | 92.95  |
| 19        | 95.48  | 95.78  | 94.48  | 93.95  | 95.05  |
| 20        | 95.96  | 95.46  | 95.14  | 94.01  | 95.83  |
| 21        | 94.06  | 94.06  | 93.13  | 91.69  | 93.54  |
| 22        | 92.98  | 93.28  | 91.14  | 88.80  | 91.25  |
| 23        | 95.28  | 95.13  | 93.39  | 91.48  | 93.56  |
| 24        | 93.41  | 93.38  | 92.32  | 89.85  | 92.40  |
| 25        | 90.88  | 91.40  | 88.60  | 85.67  | 87.65  |
| 26        | 89.30  | 88.90  | 84.58  | 83.11  | 84.52  |
| 27        | 91.96  | 90.95  | 89.04  | 86.42  | 87.77  |
| 28        | 91.20  | 90.68  | 88.71  | 86.43  | 87.62  |
| 29        | 88.01  | 87.53  | 85.83  | 83.11  | 84.95  |
| 30        | 81.29  | 83.72  | 77.75  | 75.76  | 74.84  |
| 31        | 87.14  | 86.92  | 82.10  | 82.32  | 78.74  |
| 32        | 92.34  | 90.13  | 89.04  | 88.31  | 86.49  |
| 33        | 91.70  | 88.94  | 85.52  | 85.94  | 81.75  |
| 34        | 90.11  | 88.23  | 84.33  | 85.47  | 80.01  |
| 35        | 93.35  | 91.49  | 90.60  | 89.40  | 87.10  |
| 36        | 94.15  | 92.47  | 90.17  | 90.48  | 86.77  |
| 37        | 93.40  | 92.01  | 86.38  | 87.84  | 80.11  |
| 38        | 92.79  | 89.97  | 89.31  | 88.55  | 85.15  |
| 39        | 94.66  | 91.29  | 92.74  | 90.67  | 90.30  |
| 40        | 95.98  | 93.58  | 94.30  | 91.69  | 90.73  |
| 41        | 94.94  | 92.57  | 88.31  | 88.40  | 80.33  |
| 42        | 92.89  | 91.03  | 84.03  | 85.31  | 74.66  |
| 43        | 94.54  | 93.44  | 86.50  | 84.91  | 76.68  |
| 44        | 96.93  | 95.23  | 92.42  | 91.98  | 86.11  |
| 45        | 94.40  | 92.27  | 87.40  | 89.02  | 79.44  |
| 46        | 91.74  | 90.94  | 81.35  | 84.88  | 74.93  |
| 47        | 96.19  | 94.46  | 90.51  | 89.82  | 84.51  |
| 48        | 94.84  | 93.04  | 91.02  | 91.57  | 87.72  |
| 49        | 91.23  | 89.34  | 86.10  | 87.63  | 82.12  |
| 50        | 91.64  | 89.58  | 84.93  | 85.88  | 79.38  |

### ColabFold

<details markdown="1">
<summary>Output files</summary>

- `colabfold/webserver/` or `colabfold/local/` based on the selected mode that contains the computed MSAs, unrelaxed structures, relaxed structures, ranked structures, raw model outputs and scores, prediction metadata, logs and section timings
- `DBs/` that contains symbolic links to the downloaded database and parameter files

</details>

Below you can find some indicative examples of the output images produced by ColabFold, which are included in the MultiQC report:

#### Sequence coverage

![Alt text](../docs/images/T1024_LmrP____408_residues__coverage_mqc.png?raw=true "T1024_coverage")

#### predicted Local Distance Difference Test (pLDDT)

<<<<<<< HEAD
![Alt text](../docs/images/T1024_LmrP____408_residues__plddt_mqc.png?raw=true "T1024_coverage")
=======
:::note
The FastQC plots displayed in the MultiQC report shows _untrimmed_ reads. They may contain adapter sequence and potentially regions with low quality.
:::
>>>>>>> 4883de3d

#### Predicted Aligned Error (PAE)

![Alt text](../docs/images/T1024_LmrP____408_residues__PAE_mqc.png?raw=true "T1024_coverage")

### ESMFold

<details markdown="1">
<summary>Output files</summary>

- `esmfold/`
  - `<SEQUENCE NAME>.pdb` that is the structure with the highest pLDDT score (ranked first)
  - `<SEQUENCE NAME>_plddt_mqc.tsv` that presents the pLDDT scores per residue for each of the 5 predicted models
- `DBs/` that contains symbolic links to the downloaded database and parameter files

</details>

Below you can find an indicative example of the TSV file with the pLDDT scores per atom for predicted model produced by ESMFold, which is included in the MultiQC report:

| Atom_serial_number | Atom_name | Residue_name | Residue_sequence_number | pLDDT |
| ------------------ | --------- | ------------ | ----------------------- | ----- |
| 1                  | N         | VAL          | 1                       | 44.77 |
| 2                  | CA        | VAL          | 1                       | 47.23 |
| 3                  | C         | VAL          | 1                       | 46.66 |
| 4                  | CB        | VAL          | 1                       | 41.88 |
| 5                  | O         | VAL          | 1                       | 45.75 |
| 6                  | CG1       | VAL          | 1                       | 39.15 |
| 7                  | CG2       | VAL          | 1                       | 39.59 |
| 8                  | N         | THR          | 2                       | 49.89 |
| 9                  | CA        | THR          | 2                       | 51.41 |
| 10                 | C         | THR          | 2                       | 50.21 |
| 11                 | CB        | THR          | 2                       | 43.84 |
| 12                 | O         | THR          | 2                       | 47.36 |
| 13                 | CG2       | THR          | 2                       | 35.32 |
| 14                 | OG1       | THR          | 2                       | 40.12 |
| 15                 | N         | VAL          | 3                       | 51.40 |
| 16                 | CA        | VAL          | 3                       | 54.38 |
| 17                 | C         | VAL          | 3                       | 52.10 |
| 18                 | CB        | VAL          | 3                       | 48.50 |
| 19                 | O         | VAL          | 3                       | 52.58 |
| 20                 | CG1       | VAL          | 3                       | 38.75 |
| 21                 | CG2       | VAL          | 3                       | 39.26 |
| 22                 | N         | ASP          | 4                       | 52.00 |
| 23                 | CA        | ASP          | 4                       | 53.92 |
| 24                 | C         | ASP          | 4                       | 52.33 |
| 25                 | CB        | ASP          | 4                       | 46.82 |
| 26                 | O         | ASP          | 4                       | 51.28 |
| 27                 | CG        | ASP          | 4                       | 42.89 |
| 28                 | OD1       | ASP          | 4                       | 45.89 |
| 29                 | OD2       | ASP          | 4                       | 53.61 |
| 30                 | N         | ASP          | 5                       | 56.10 |
| 31                 | CA        | ASP          | 5                       | 56.97 |
| 32                 | C         | ASP          | 5                       | 55.75 |
| 33                 | CB        | ASP          | 5                       | 50.34 |
| 34                 | O         | ASP          | 5                       | 54.18 |
| 35                 | CG        | ASP          | 5                       | 45.82 |
| 36                 | OD1       | ASP          | 5                       | 50.03 |
| 37                 | OD2       | ASP          | 5                       | 58.01 |
| 38                 | N         | LEU          | 6                       | 56.50 |
| 39                 | CA        | LEU          | 6                       | 58.34 |
| 40                 | C         | LEU          | 6                       | 55.81 |
| 41                 | CB        | LEU          | 6                       | 52.46 |
| 42                 | O         | LEU          | 6                       | 54.42 |
| 43                 | CG        | LEU          | 6                       | 49.17 |
| 44                 | CD1       | LEU          | 6                       | 44.31 |
| 45                 | CD2       | LEU          | 6                       | 47.07 |
| 46                 | N         | VAL          | 7                       | 57.23 |
| 47                 | CA        | VAL          | 7                       | 57.68 |
| 48                 | C         | VAL          | 7                       | 57.39 |
| 49                 | CB        | VAL          | 7                       | 52.74 |
| 50                 | O         | VAL          | 7                       | 56.46 |

### MultiQC report

<details markdown="1">
<summary>Output files</summary>

- `multiqc`
  - multiqc_report.html: A standalone HTML file that can be viewed in your web browser.
  - multiqc_data/: Directory containing parsed statistics from the different tools used in the pipeline.
  - multiqc_plots/: Directory containing static images from the report in various formats.

</details>

[MultiQC](https://multiqc.info/docs/) is a visualisation tool that generates a single HTML report summarising all samples in your project. Most of the pipeline QC results are visualised in the report and further statistics are available within the report data directory.

Results generated by MultiQC collate pipeline QC from AlphaFold2 or ColabFold.

The pipeline has special steps which also allow the software versions to be reported in the MultiQC output for future traceability. For more information about how to use MultiQC reports, see http://multiqc.info.

### Pipeline information

<details markdown="1">
<summary>Output files</summary>

- `pipeline_info/`
  - Reports generated by Nextflow: `execution_report.html`, `execution_timeline.html`, `execution_trace.txt` and `pipeline_dag.dot`/`pipeline_dag.svg`.
  - Reports generated by the pipeline: `pipeline_report.html`, `pipeline_report.txt` and `software_versions.yml`. The `pipeline_report*` files will only be present if the `--email` / `--email_on_fail` parameter's are used when running the pipeline.
  - Reformatted samplesheet files used as input to the pipeline: `samplesheet.valid.csv`.
  - Parameters used by the pipeline run: `params.json`.

</details>

[Nextflow](https://www.nextflow.io/docs/latest/tracing.html) provides excellent functionality for generating various reports relevant to the running and execution of the pipeline. This will allow you to troubleshoot errors with the running of the pipeline, and also provide you with other information such as launch commands, run times and resource usage.<|MERGE_RESOLUTION|>--- conflicted
+++ resolved
@@ -104,13 +104,7 @@
 
 #### predicted Local Distance Difference Test (pLDDT)
 
-<<<<<<< HEAD
 ![Alt text](../docs/images/T1024_LmrP____408_residues__plddt_mqc.png?raw=true "T1024_coverage")
-=======
-:::note
-The FastQC plots displayed in the MultiQC report shows _untrimmed_ reads. They may contain adapter sequence and potentially regions with low quality.
-:::
->>>>>>> 4883de3d
 
 #### Predicted Aligned Error (PAE)
 
