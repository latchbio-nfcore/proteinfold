--- conflicted
+++ resolved
@@ -17,7 +17,6 @@
 ~~~~~~~~~~~~~~~~~~~~~~~~~~~~~~~~~~~~~~~~~~~~~~~~~~~~~~~~~~~~~~~~~~~~~~~~~~~~~~~~~~~~~~~~
 */
 
-<<<<<<< HEAD
 if (params.mode == "alphafold2") {
     include { PREPARE_ALPHAFOLD2_DBS } from './subworkflows/local/prepare_alphafold2_dbs'
     include { ALPHAFOLD2             } from './workflows/alphafold2'
@@ -42,24 +41,6 @@
 
 params.colabfold_alphafold2_params      = getColabfoldAlphafold2Params()
 params.colabfold_alphafold2_params_path = getColabfoldAlphafold2ParamsPath()
-=======
-include { PROTEINFOLD  } from './workflows/proteinfold'
-include { PIPELINE_INITIALISATION } from './subworkflows/local/utils_nfcore_proteinfold_pipeline'
-include { PIPELINE_COMPLETION     } from './subworkflows/local/utils_nfcore_proteinfold_pipeline'
-
-include { getGenomeAttribute      } from './subworkflows/local/utils_nfcore_proteinfold_pipeline'
-
-/*
-~~~~~~~~~~~~~~~~~~~~~~~~~~~~~~~~~~~~~~~~~~~~~~~~~~~~~~~~~~~~~~~~~~~~~~~~~~~~~~~~~~~~~~~~
-    GENOME PARAMETER VALUES
-~~~~~~~~~~~~~~~~~~~~~~~~~~~~~~~~~~~~~~~~~~~~~~~~~~~~~~~~~~~~~~~~~~~~~~~~~~~~~~~~~~~~~~~~
-*/
-
-// TODO nf-core: Remove this line if you don't need a FASTA file
-//   This is an example of how to use getGenomeAttribute() to fetch parameters
-//   from igenomes.config using `--genome`
-params.fasta = getGenomeAttribute('fasta')
->>>>>>> 15382062
 
 /*
 ~~~~~~~~~~~~~~~~~~~~~~~~~~~~~~~~~~~~~~~~~~~~~~~~~~~~~~~~~~~~~~~~~~~~~~~~~~~~~~~~~~~~~~~~
@@ -68,7 +49,6 @@
 */
 
 //
-<<<<<<< HEAD
 // WORKFLOW: Run main analysis pipeline
 //
 workflow NFCORE_PROTEINFOLD {
@@ -191,11 +171,6 @@
     multiqc_report = ch_multiqc  // channel: /path/to/multiqc_report.html
     versions       = ch_versions // channel: [version1, version2, ...]
 }
-=======
-// WORKFLOW: Run main analysis pipeline depending on type of input
-//
-workflow NFCORE_PROTEINFOLD {
->>>>>>> 15382062
 
     take:
     samplesheet // channel: samplesheet read in from --input
@@ -222,10 +197,6 @@
 workflow {
 
     main:
-<<<<<<< HEAD
-=======
-
->>>>>>> 15382062
     //
     // SUBWORKFLOW: Run initialisation tasks
     //
@@ -235,24 +206,13 @@
         params.validate_params,
         params.monochrome_logs,
         args,
-<<<<<<< HEAD
         params.outdir
-=======
-        params.outdir,
-        params.input
->>>>>>> 15382062
     )
 
     //
     // WORKFLOW: Run main workflow
     //
-<<<<<<< HEAD
     NFCORE_PROTEINFOLD ()
-=======
-    NFCORE_PROTEINFOLD (
-        PIPELINE_INITIALISATION.out.samplesheet
-    )
->>>>>>> 15382062
 
     //
     // SUBWORKFLOW: Run completion tasks
