--- conflicted
+++ resolved
@@ -20,13 +20,7 @@
    to nf-core here, in 15-20 seconds. For an example, see https://github.com/nf-core/rnaseq/blob/master/README.md#introduction
 -->
 
-<<<<<<< HEAD
 ![Alt text](docs/images/nf-core-proteinfold_metro_map.png?raw=true "nf-core-proteinfold metro map")
-=======
-<!-- TODO nf-core: Include a figure that guides the user through the major workflow steps. Many nf-core
-     workflows use the "tube map" design for that. See https://nf-co.re/docs/contributing/design_guidelines#examples for examples.   -->
-<!-- TODO nf-core: Fill in short bullet-pointed list of the default steps in the pipeline -->
->>>>>>> b58dbd2d
 
 1. Choice of protein structure prediction method:
 
@@ -72,7 +66,6 @@
    --outdir <OUTDIR>
 ```
 
-<<<<<<< HEAD
    The pipeline takes care of downloading the required databases and parameters required by AlphaFold2 and/or Colabfold. In case you have already downloaded the required files, you can skip this step by providing the path using the corresponding parameter [`--alphafold2_db`] or [`--colabfold_db`]
 
 - Typical command to run AlphaFold2 mode:
@@ -137,14 +130,6 @@
       --use_gpu <true/false> \
       -profile <docker/singularity/podman/shifter/charliecloud/conda/institute>
   ```
-=======
-> **Warning:**
-> Please provide pipeline parameters via the CLI or Nextflow `-params-file` option. Custom config files including those
-> provided by the `-c` Nextflow option can be used to provide any configuration _**except for parameters**_;
-> see [docs](https://nf-co.re/usage/configuration#custom-configuration-files).
-
-For more details, please refer to the [usage documentation](https://nf-co.re/proteinfold/usage) and the [parameter documentation](https://nf-co.re/proteinfold/parameters).
->>>>>>> b58dbd2d
 
 ## Pipeline output
 
