--- conflicted
+++ resolved
@@ -55,13 +55,6 @@
 
 4. Start running your own analysis!
 
-<<<<<<< HEAD
-   <!-- TODO nf-core: Update the example "typical command" below used to run the pipeline -->
-
-   ```bash
-   nextflow run nf-core/proteinfold --input samplesheet.csv --outdir <OUTDIR> --genome GRCh37 -profile <docker/singularity/podman/shifter/charliecloud/conda/institute>
-   ```
-=======
    Download the databases and params required by AlphaFold2 and Colabfold and provide the path using the corresponding parameter [`--af2_db`] or [`--colabfold_db`]
 
 - For AlphaFold2 using the instructions provided [here](https://github.com/deepmind/alphafold)
@@ -133,7 +126,6 @@
       --use_gpu <true/false> \
       -profile <docker/singularity/podman/shifter/charliecloud/conda/institute>
   ```
->>>>>>> d54472bb
 
 ## Documentation
 
