--- conflicted
+++ resolved
@@ -15,18 +15,15 @@
     use_gpu                     = false
     skip_download               = true
 
+
+
     // AF2 specific
     max_template_date          = "2020-05-14"
     full_dbs                   = true // true full_dbs, false reduced_dbs
     model_preset               = "monomer" // for AF2 {monomer (default), monomer_casp14, monomer_ptm, multimer}
     // TODO substitute when the db is made available on s3
-<<<<<<< HEAD
-    // af2_db                         = "/nfs/users/cn/abaltzis/db/alphafold" // PATH TO DBs AND PARAMS
-    af2_db                     = null
-=======
     af2_db                         = "/nfs/users/cn/abaltzis/db/alphafold" // PATH TO DBs AND PARAMS
     standard_af2              = false
->>>>>>> d54472bb
 
     // colabfold specific
     model_type                 = "AlphaFold2-ptm" // {AlphaFold2-ptm,AlphaFold2-multimer-v1,AlphaFold2-multimer-v2}
