/*
~~~~~~~~~~~~~~~~~~~~~~~~~~~~~~~~~~~~~~~~~~~~~~~~~~~~~~~~~~~~~~~~~~~~~~~~~~~~~~~~~~~~~~~~
    nf-core/proteinfold Nextflow config file
~~~~~~~~~~~~~~~~~~~~~~~~~~~~~~~~~~~~~~~~~~~~~~~~~~~~~~~~~~~~~~~~~~~~~~~~~~~~~~~~~~~~~~~~
    Default config options for all compute environments
----------------------------------------------------------------------------------------
*/

// Global default params, used in configs
params {

    // Input options
    input                       = null
    mode                        = 'alphafold2' // {alphafold2, colabfold, esmfold}
    use_gpu                     = false

    // Alphafold2 parameters
    alphafold2_mode             = "standard"
    max_template_date           = "2020-05-14"
    full_dbs                    = false // true full_dbs, false reduced_dbs
    alphafold2_model_preset     = "monomer" // for AF2 {monomer (default), monomer_casp14, monomer_ptm, multimer}
    alphafold2_db               = null

    // Alphafold2 links
    bfd                         = null
    small_bfd                   = null
    alphafold2_params           = null
    mgnify                      = null
    pdb70                       = null
    pdb_mmcif                   = null
    pdb_obsolete                = null
    uniref30_alphafold2         = null
    uniref90                    = null
    pdb_seqres                  = null
    uniprot_sprot               = null
    uniprot_trembl              = null

    // Alphafold2 paths
    bfd_path                    = null
    small_bfd_path              = null
    alphafold2_params_path      = null
    mgnify_path                 = null
    pdb70_path                  = null
    pdb_mmcif_path              = null
    uniref30_alphafold2_path    = null
    uniref90_path               = null
    pdb_seqres_path             = null
    uniprot_path                = null

    // Colabfold parameters
    colabfold_server            = "webserver"
    colabfold_model_preset      = "alphafold2_ptm" // {'auto', 'alphafold2', 'alphafold2_ptm', 'alphafold2_multimer_v1', 'alphafold2_multimer_v2', 'alphafold2_multimer_v3'}
    num_recycle                 = 3
    use_amber                   = true
    colabfold_db                = null
    db_load_mode                = 0
    host_url                    = null
    use_templates               = true
    create_colabfold_index      = false

    // Colabfold links
    colabfold_db_link           = null
    uniref30_colabfold_link     = null

    // Colabfold paths
    colabfold_db_path           = null
    uniref30_colabfold_path     = null

    // Esmfold parameters
    esmfold_db                  = null
    esmfold_model_preset        = "monomer"
    num_recycles                = 4

    // Esmfold links
    esmfold_3B_v1                           = null
    esm2_t36_3B_UR50D                       = null
    esm2_t36_3B_UR50D_contact_regression    = null

    // Esmfold paths
    esmfold_params_path         = null

    // MultiQC options
    multiqc_config              = null
    multiqc_title               = null
    multiqc_logo                = null
    max_multiqc_email_size      = '25.MB'
    multiqc_methods_description = null

    // Boilerplate options
    outdir                      = null
    publish_dir_mode            = 'copy'
    email                       = null
    email_on_fail               = null
    plaintext_email             = false
    monochrome_logs             = false
    hook_url                    = null
    help                        = false
    version                     = false

    // Config options
    custom_config_version       = 'master'
    custom_config_base          = "https://raw.githubusercontent.com/nf-core/configs/${params.custom_config_version}"
    config_profile_description  = null
    config_profile_contact      = null
    config_profile_url          = null
    config_profile_name         = null

    // Max resource options
    // Defaults only, expecting to be overwritten
    max_memory                  = '128.GB'
    max_cpus                    = 16
    max_time                    = '240.h'

    // Schema validation default options
    validationFailUnrecognisedParams = false
    validationLenientMode            = false
<<<<<<< HEAD
    validationSchemaIgnoreParams     = ''
=======
    validationSchemaIgnoreParams     = 'genomes,igenomes_base'
>>>>>>> 4883de3d
    validationShowHiddenParams       = false
    validate_params                  = true

}

// Load base.config by default for all pipelines
includeConfig 'conf/base.config'

// Load nf-core custom profiles from different Institutions
try {
    includeConfig "${params.custom_config_base}/nfcore_custom.config"
} catch (Exception e) {
    System.err.println("WARNING: Could not load nf-core/config profiles: ${params.custom_config_base}/nfcore_custom.config")
}

// Load nf-core/proteinfold custom profiles from different institutions.
try {
    includeConfig "${params.custom_config_base}/pipeline/proteinfold.config"
} catch (Exception e) {
    System.err.println("WARNING: Could not load nf-core/config/proteinfold profiles: ${params.custom_config_base}/pipeline/proteinfold.config")
}


profiles {
    debug {
        dumpHashes             = true
        process.beforeScript   = 'echo $HOSTNAME'
        cleanup                = false
    }
    conda {
        conda.enabled          = true
        docker.enabled         = false
        singularity.enabled    = false
        podman.enabled         = false
        shifter.enabled        = false
        charliecloud.enabled   = false
        apptainer.enabled      = false
    }
    mamba {
        conda.enabled          = true
        conda.useMamba         = true
        docker.enabled         = false
        singularity.enabled    = false
        podman.enabled         = false
        shifter.enabled        = false
        charliecloud.enabled   = false
        apptainer.enabled      = false
    }
    docker {
        docker.enabled         = true
        docker.userEmulation   = true
        if (params.use_gpu) { docker.runOptions = '--gpus all' }
        conda.enabled          = false
        singularity.enabled    = false
        podman.enabled         = false
        shifter.enabled        = false
        charliecloud.enabled   = false
        apptainer.enabled      = false
    }
    arm {
        if (params.use_gpu) {
            docker.runOptions = '-u $(id -u):$(id -g) --platform=linux/amd64 --gpus all'
        } else {
            docker.runOptions = '-u $(id -u):$(id -g) --platform=linux/amd64'
        }
    }
    singularity {
        singularity.enabled    = true
        singularity.autoMounts = true
        if (params.use_gpu) { singularity.runOptions = '--nv' }
        conda.enabled          = false
        docker.enabled         = false
        podman.enabled         = false
        shifter.enabled        = false
        charliecloud.enabled   = false
        apptainer.enabled      = false
    }
    podman {
        podman.enabled         = true
        conda.enabled          = false
        docker.enabled         = false
        singularity.enabled    = false
        shifter.enabled        = false
        charliecloud.enabled   = false
        apptainer.enabled      = false
    }
    shifter {
        shifter.enabled        = true
        conda.enabled          = false
        docker.enabled         = false
        singularity.enabled    = false
        podman.enabled         = false
        charliecloud.enabled   = false
        apptainer.enabled      = false
    }
    charliecloud {
        charliecloud.enabled   = true
        conda.enabled          = false
        docker.enabled         = false
        singularity.enabled    = false
        podman.enabled         = false
        shifter.enabled        = false
        apptainer.enabled      = false
    }
    apptainer {
        apptainer.enabled      = true
        apptainer.autoMounts   = true
        conda.enabled          = false
        docker.enabled         = false
        singularity.enabled    = false
        podman.enabled         = false
        shifter.enabled        = false
        charliecloud.enabled   = false
    }
    gitpod {
        executor.name          = 'local'
        executor.cpus          = 4
        executor.memory        = 8.GB
    }
    test                          { includeConfig 'conf/test.config'                                   }
    test_alphafold2_split         { includeConfig 'conf/test_alphafold_split.config'                   }
    test_colabfold_local          { includeConfig 'conf/test_colabfold_local.config'                   }
    test_colabfold_webserver      { includeConfig 'conf/test_colabfold_webserver.config'               }
    test_full                     { includeConfig 'conf/test_full.config'                              }
    test_full_alphafold2_standard { includeConfig 'conf/test_full.config'                              }
    test_full_alphafold2_split    { includeConfig 'conf/test_full_alphafold_split.config'              }
    test_full_alphafold2_multimer { includeConfig 'conf/test_full_alphafold_multimer.config'           }
    test_full_colabfold_local     { includeConfig 'conf/test_full_colabfold_local.config'              }
    test_full_colabfold_webserver { includeConfig 'conf/test_full_colabfold_webserver.config'          }
    test_full_colabfold_multimer  { includeConfig 'conf/test_full_colabfold_webserver_multimer.config' }
    test_full_esmfold             { includeConfig 'conf/test_full_esmfold.config'                      }
    test_full_esmfold_multimer    { includeConfig 'conf/test_full_esmfold_multimer.config'             }
}

// Set default registry for Apptainer, Docker, Podman and Singularity independent of -profile
// Will not be used unless Apptainer / Docker / Podman / Singularity are enabled
// Set to your registry if you have a mirror of containers
apptainer.registry   = 'quay.io'
docker.registry      = 'quay.io'
podman.registry      = 'quay.io'
singularity.registry = 'quay.io'

// Nextflow plugins
plugins {
    id 'nf-validation' // Validation of pipeline parameters and creation of an input channel from a sample sheet
}

// Export these variables to prevent local Python/R libraries from conflicting with those in the container
// The JULIA depot path has been adjusted to a fixed path `/usr/local/share/julia` that needs to be used for packages in the container.
// See https://apeltzer.github.io/post/03-julia-lang-nextflow/ for details on that. Once we have a common agreement on where to keep Julia packages, this is adjustable.

env {
    PYTHONNOUSERSITE = 1
    R_PROFILE_USER   = "/.Rprofile"
    R_ENVIRON_USER   = "/.Renviron"
    JULIA_DEPOT_PATH = "/usr/local/share/julia"
}

// Capture exit codes from upstream processes when piping
process.shell = ['/bin/bash', '-euo', 'pipefail']

// Set default registry for Docker and Podman independent of -profile
// Will not be used unless Docker / Podman are enabled
// Set to your registry if you have a mirror of containers
singularity.registry = 'quay.io'
docker.registry      = 'quay.io'
podman.registry      = 'quay.io'

def trace_timestamp = new java.util.Date().format( 'yyyy-MM-dd_HH-mm-ss')
timeline {
    enabled = true
    file    = "${params.outdir}/pipeline_info/execution_timeline_${trace_timestamp}.html"
}
report {
    enabled = true
    file    = "${params.outdir}/pipeline_info/execution_report_${trace_timestamp}.html"
}
trace {
    enabled = true
    file    = "${params.outdir}/pipeline_info/execution_trace_${trace_timestamp}.txt"
}
dag {
    enabled = true
    file    = "${params.outdir}/pipeline_info/pipeline_dag_${trace_timestamp}.html"
}

manifest {
    name            = 'nf-core/proteinfold'
    author          = """Athanasios Baltzis, Jose Espinosa-Carrasco, Harshil Patel"""
    homePage        = 'https://github.com/nf-core/proteinfold'
    description     = """Protein 3D structure prediction pipeline"""
    mainScript      = 'main.nf'
    nextflowVersion = '!>=23.04.0'
    version         = '1.1.0dev'
    doi             = '10.5281/zenodo.7629996'
}

// Load modules.config for DSL2 module specific options
includeConfig 'conf/modules.config'

// Load modules config for pipeline specific modes
if (params.mode == 'alphafold2') {
    includeConfig 'conf/modules_alphafold2.config'
} else if (params.mode == 'colabfold') {
    includeConfig 'conf/modules_colabfold.config'
} else if (params.mode == 'esmfold') {
    includeConfig 'conf/modules_esmfold.config'
}

// Load links to DBs and parameters
includeConfig 'conf/dbs.config'

// Function to ensure that resource requirements don't go beyond
// a maximum limit
def check_max(obj, type) {
    if (type == 'memory') {
        try {
            if (obj.compareTo(params.max_memory as nextflow.util.MemoryUnit) == 1)
                return params.max_memory as nextflow.util.MemoryUnit
            else
                return obj
        } catch (all) {
            println "   ### ERROR ###   Max memory '${params.max_memory}' is not valid! Using default value: $obj"
            return obj
        }
    } else if (type == 'time') {
        try {
            if (obj.compareTo(params.max_time as nextflow.util.Duration) == 1)
                return params.max_time as nextflow.util.Duration
            else
                return obj
        } catch (all) {
            println "   ### ERROR ###   Max time '${params.max_time}' is not valid! Using default value: $obj"
            return obj
        }
    } else if (type == 'cpus') {
        try {
            return Math.min( obj, params.max_cpus as int )
        } catch (all) {
            println "   ### ERROR ###   Max cpus '${params.max_cpus}' is not valid! Using default value: $obj"
            return obj
        }
    }
}


<|MERGE_RESOLUTION|>--- conflicted
+++ resolved
@@ -114,11 +114,7 @@
     // Schema validation default options
     validationFailUnrecognisedParams = false
     validationLenientMode            = false
-<<<<<<< HEAD
     validationSchemaIgnoreParams     = ''
-=======
-    validationSchemaIgnoreParams     = 'genomes,igenomes_base'
->>>>>>> 4883de3d
     validationShowHiddenParams       = false
     validate_params                  = true
 
