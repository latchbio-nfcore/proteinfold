--- conflicted
+++ resolved
@@ -10,7 +10,6 @@
 params {
 
     // Input options
-<<<<<<< HEAD
     input                       = null
     mode                        = 'alphafold2' // {alphafold2, colabfold, esmfold}
     use_gpu                     = false
@@ -85,18 +84,6 @@
     multiqc_title               = null
     multiqc_logo                = null
     max_multiqc_email_size      = '25.MB'
-=======
-    input                      = null
-    // References
-    genome                     = null
-    igenomes_base              = 's3://ngi-igenomes/igenomes/'
-    igenomes_ignore            = false
-    fasta                      = null// MultiQC options
-    multiqc_config             = null
-    multiqc_title              = null
-    multiqc_logo               = null
-    max_multiqc_email_size     = '25.MB'
->>>>>>> 15382062
     multiqc_methods_description = null
 
     // Boilerplate options
@@ -111,21 +98,12 @@
     version                     = false
 
     // Config options
-<<<<<<< HEAD
-    custom_config_version       = 'master'
-    custom_config_base          = "https://raw.githubusercontent.com/nf-core/configs/${params.custom_config_version}"
-    config_profile_description  = null
-    config_profile_contact      = null
-    config_profile_url          = null
-    config_profile_name         = null
-=======
     config_profile_name        = null
     config_profile_description = null
     custom_config_version      = 'master'
     custom_config_base         = "https://raw.githubusercontent.com/nf-core/configs/${params.custom_config_version}"
     config_profile_contact     = null
     config_profile_url         = null
->>>>>>> 15382062
 
     // Max resource options
     // Defaults only, expecting to be overwritten
