/*
~~~~~~~~~~~~~~~~~~~~~~~~~~~~~~~~~~~~~~~~~~~~~~~~~~~~~~~~~~~~~~~~~~~~~~~~~~~~~~~~~~~~~~~~
    nf-core/proteinfold Nextflow config file
~~~~~~~~~~~~~~~~~~~~~~~~~~~~~~~~~~~~~~~~~~~~~~~~~~~~~~~~~~~~~~~~~~~~~~~~~~~~~~~~~~~~~~~~
    Default config options for all compute environments
----------------------------------------------------------------------------------------
*/

// Global default params, used in configs
params {

    // Input options
<<<<<<< HEAD
    input                       = null
    mode                        = 'alphafold2' // {alphafold2, colabfold, esmfold}
    use_gpu                     = false

    // Alphafold2 parameters
    alphafold2_mode             = "standard"
    max_template_date           = "2020-05-14"
    full_dbs                    = false // true full_dbs, false reduced_dbs
    alphafold2_model_preset     = "monomer" // for AF2 {monomer (default), monomer_casp14, monomer_ptm, multimer}
    alphafold2_db               = null

    // Alphafold2 links
    bfd_link                 = null
    small_bfd_link           = null
    alphafold2_params_link   = null
    mgnify_link              = null
    pdb70_link               = null
    pdb_mmcif_link           = null
    pdb_obsolete_link        = null
    uniref30_alphafold2_link = null
    uniref90_link            = null
    pdb_seqres_link          = null
    uniprot_sprot_link       = null
    uniprot_trembl_link      = null

    // Alphafold2 paths
    bfd_path                    = null
    small_bfd_path              = null
    alphafold2_params_path      = null
    mgnify_path                 = null
    pdb70_path                  = null
    pdb_mmcif_path              = null
    uniref30_alphafold2_path    = null
    uniref90_path               = null
    pdb_seqres_path             = null
    uniprot_path                = null

    // Colabfold parameters
    colabfold_server            = "webserver"
    colabfold_model_preset      = "alphafold2_ptm" // {'auto', 'alphafold2', 'alphafold2_ptm', 'alphafold2_multimer_v1', 'alphafold2_multimer_v2', 'alphafold2_multimer_v3'}
    num_recycle                 = 3
    use_amber                   = true
    colabfold_db                = null
    db_load_mode                = 0
    host_url                    = null
    use_templates               = true
    create_colabfold_index      = false

    // Colabfold links
    colabfold_db_link           = null
    uniref30_colabfold_link     = null

    // Colabfold paths
    colabfold_db_path           = null
    uniref30_colabfold_path     = null

    // Esmfold parameters
    esmfold_db                  = null
    esmfold_model_preset        = "monomer"
    num_recycles                = 4

    // Esmfold links
    esmfold_3B_v1                           = null
    esm2_t36_3B_UR50D                       = null
    esm2_t36_3B_UR50D_contact_regression    = null

    // Esmfold paths
    esmfold_params_path         = null

    // Process skipping options
    skip_multiqc               = false

    // MultiQC options
    multiqc_config              = null
    multiqc_title               = null
    multiqc_logo                = null
    max_multiqc_email_size      = '25.MB'
    multiqc_methods_description = null

    // Boilerplate options
    outdir                      = null
    publish_dir_mode            = 'copy'
    email                       = null
    email_on_fail               = null
    plaintext_email             = false
    monochrome_logs             = false
    hook_url                    = null
    help                        = false
    version                     = false
=======
    input                      = null
    // References
    genome                     = null
    igenomes_base              = 's3://ngi-igenomes/igenomes/'
    igenomes_ignore            = false

    // MultiQC options
    multiqc_config             = null
    multiqc_title              = null
    multiqc_logo               = null
    max_multiqc_email_size     = '25.MB'
    multiqc_methods_description = null

    // Boilerplate options
    outdir                       = null
    publish_dir_mode             = 'copy'
    email                        = null
    email_on_fail                = null
    plaintext_email              = false
    monochrome_logs              = false
    hook_url                     = null
    help                         = false
    version                      = false
    pipelines_testdata_base_path = 'https://raw.githubusercontent.com/nf-core/test-datasets/'
>>>>>>> fbc85e19

    // Config options
    config_profile_name        = null
    config_profile_description = null
    custom_config_version      = 'master'
    custom_config_base         = "https://raw.githubusercontent.com/nf-core/configs/${params.custom_config_version}"
    config_profile_contact     = null
    config_profile_url         = null

    // Max resource options
    // Defaults only, expecting to be overwritten
    max_memory                  = '128.GB'
    max_cpus                    = 16
    max_time                    = '240.h'

    // Schema validation default options
    validationFailUnrecognisedParams = false
    validationLenientMode            = false
    validationSchemaIgnoreParams     = ''
    validationShowHiddenParams       = false
    validate_params                  = true

}

// Load base.config by default for all pipelines
includeConfig 'conf/base.config'

// Load nf-core custom profiles from different Institutions
try {
    includeConfig "${params.custom_config_base}/nfcore_custom.config"
} catch (Exception e) {
    System.err.println("WARNING: Could not load nf-core/config profiles: ${params.custom_config_base}/nfcore_custom.config")
}

// Load nf-core/proteinfold custom profiles from different institutions.
try {
    includeConfig "${params.custom_config_base}/pipeline/proteinfold.config"
} catch (Exception e) {
    System.err.println("WARNING: Could not load nf-core/config/proteinfold profiles: ${params.custom_config_base}/pipeline/proteinfold.config")
}
<<<<<<< HEAD

=======
>>>>>>> fbc85e19
profiles {
    debug {
        dumpHashes              = true
        process.beforeScript    = 'echo $HOSTNAME'
        cleanup                 = false
        nextflow.enable.configProcessNamesValidation = true
    }
    conda {
        conda.enabled           = true
        docker.enabled          = false
        singularity.enabled     = false
        podman.enabled          = false
        shifter.enabled         = false
        charliecloud.enabled    = false
        conda.channels          = ['conda-forge', 'bioconda', 'defaults']
        apptainer.enabled       = false
    }
    mamba {
        conda.enabled           = true
        conda.useMamba          = true
        docker.enabled          = false
        singularity.enabled     = false
        podman.enabled          = false
        shifter.enabled         = false
        charliecloud.enabled    = false
        apptainer.enabled       = false
    }
    docker {
<<<<<<< HEAD
        docker.enabled         = true
        docker.userEmulation   = true
        if (params.use_gpu) {
            docker.runOptions = '--gpus all'
        } else {
            docker.runOptions      = '-u $(id -u):$(id -g)'
        }
        conda.enabled          = false
        singularity.enabled    = false
        podman.enabled         = false
        shifter.enabled        = false
        charliecloud.enabled   = false
        apptainer.enabled      = false
    }
    arm {
        if (params.use_gpu) {
            docker.runOptions = '-u $(id -u):$(id -g) --platform=linux/amd64 --gpus all'
        } else {
            docker.runOptions = '-u $(id -u):$(id -g) --platform=linux/amd64'
        }
    }
    singularity {
        singularity.enabled    = true
        singularity.autoMounts = true
        if (params.use_gpu) { singularity.runOptions = '--nv' }
        conda.enabled          = false
        docker.enabled         = false
        podman.enabled         = false
        shifter.enabled        = false
        charliecloud.enabled   = false
        apptainer.enabled      = false
=======
        docker.enabled          = true
        conda.enabled           = false
        singularity.enabled     = false
        podman.enabled          = false
        shifter.enabled         = false
        charliecloud.enabled    = false
        apptainer.enabled       = false
        docker.runOptions       = '-u $(id -u):$(id -g)'
    }
    arm {
        docker.runOptions       = '-u $(id -u):$(id -g) --platform=linux/amd64'
    }
    singularity {
        singularity.enabled     = true
        singularity.autoMounts  = true
        conda.enabled           = false
        docker.enabled          = false
        podman.enabled          = false
        shifter.enabled         = false
        charliecloud.enabled    = false
        apptainer.enabled       = false
>>>>>>> fbc85e19
    }
    podman {
        podman.enabled          = true
        conda.enabled           = false
        docker.enabled          = false
        singularity.enabled     = false
        shifter.enabled         = false
        charliecloud.enabled    = false
        apptainer.enabled       = false
    }
    shifter {
        shifter.enabled         = true
        conda.enabled           = false
        docker.enabled          = false
        singularity.enabled     = false
        podman.enabled          = false
        charliecloud.enabled    = false
        apptainer.enabled       = false
    }
    charliecloud {
        charliecloud.enabled    = true
        conda.enabled           = false
        docker.enabled          = false
        singularity.enabled     = false
        podman.enabled          = false
        shifter.enabled         = false
        apptainer.enabled       = false
    }
    apptainer {
        apptainer.enabled       = true
        apptainer.autoMounts    = true
        conda.enabled           = false
        docker.enabled          = false
        singularity.enabled     = false
        podman.enabled          = false
        shifter.enabled         = false
        charliecloud.enabled    = false
    }
    wave {
        apptainer.ociAutoPull   = true
        singularity.ociAutoPull = true
        wave.enabled            = true
        wave.freeze             = true
        wave.strategy           = 'conda,container'
    }
    gitpod {
        executor.name           = 'local'
        executor.cpus           = 4
        executor.memory         = 8.GB
    }
    test                          { includeConfig 'conf/test.config'                                   }
    test_alphafold2_split         { includeConfig 'conf/test_alphafold_split.config'                   }
    test_alphafold2_download      { includeConfig 'conf/test_alphafold_download.config'                }
    test_colabfold_local          { includeConfig 'conf/test_colabfold_local.config'                   }
    test_colabfold_webserver      { includeConfig 'conf/test_colabfold_webserver.config'               }
    test_colabfold_download       { includeConfig 'conf/test_colabfold_download.config'                }
    test_esmfold                  { includeConfig 'conf/test_esmfold.config'                           }
    test_full                     { includeConfig 'conf/test_full.config'                              }
    test_full_alphafold2_standard { includeConfig 'conf/test_full.config'                              }
    test_full_alphafold2_split    { includeConfig 'conf/test_full_alphafold_split.config'              }
    test_full_alphafold2_multimer { includeConfig 'conf/test_full_alphafold_multimer.config'           }
    test_full_colabfold_local     { includeConfig 'conf/test_full_colabfold_local.config'              }
    test_full_colabfold_webserver { includeConfig 'conf/test_full_colabfold_webserver.config'          }
    test_full_colabfold_multimer  { includeConfig 'conf/test_full_colabfold_webserver_multimer.config' }
    test_full_esmfold             { includeConfig 'conf/test_full_esmfold.config'                      }
    test_full_esmfold_multimer    { includeConfig 'conf/test_full_esmfold_multimer.config'             }
}

// Set default registry for Apptainer, Docker, Podman and Singularity independent of -profile
// Will not be used unless Apptainer / Docker / Podman / Singularity are enabled
// Set to your registry if you have a mirror of containers
apptainer.registry   = 'quay.io'
docker.registry      = 'quay.io'
podman.registry      = 'quay.io'
singularity.registry = 'quay.io'

// Nextflow plugins
plugins {
    id 'nf-validation@1.1.3' // Validation of pipeline parameters and creation of an input channel from a sample sheet
}

// Export these variables to prevent local Python/R libraries from conflicting with those in the container
// The JULIA depot path has been adjusted to a fixed path `/usr/local/share/julia` that needs to be used for packages in the container.
// See https://apeltzer.github.io/post/03-julia-lang-nextflow/ for details on that. Once we have a common agreement on where to keep Julia packages, this is adjustable.

env {
    PYTHONNOUSERSITE = 1
    R_PROFILE_USER   = "/.Rprofile"
    R_ENVIRON_USER   = "/.Renviron"
    JULIA_DEPOT_PATH = "/usr/local/share/julia"
}

// Capture exit codes from upstream processes when piping
process.shell = ['/bin/bash', '-euo', 'pipefail']

// Disable process selector warnings by default. Use debug profile to enable warnings.
nextflow.enable.configProcessNamesValidation = false

def trace_timestamp = new java.util.Date().format( 'yyyy-MM-dd_HH-mm-ss')
timeline {
    enabled = true
    file    = "${params.outdir}/pipeline_info/execution_timeline_${trace_timestamp}.html"
}
report {
    enabled = true
    file    = "${params.outdir}/pipeline_info/execution_report_${trace_timestamp}.html"
}
trace {
    enabled = true
    file    = "${params.outdir}/pipeline_info/execution_trace_${trace_timestamp}.txt"
}
dag {
    enabled = true
    file    = "${params.outdir}/pipeline_info/pipeline_dag_${trace_timestamp}.html"
}

manifest {
    name            = 'nf-core/proteinfold'
    author          = """Athanasios Baltzis, Jose Espinosa-Carrasco, Harshil Patel"""
    homePage        = 'https://github.com/nf-core/proteinfold'
    description     = """Protein 3D structure prediction pipeline"""
    mainScript      = 'main.nf'
    nextflowVersion = '!>=23.04.0'
    version         = '1.1.0dev'
    doi             = '10.5281/zenodo.7629996'
}

// Load modules.config for DSL2 module specific options
includeConfig 'conf/modules.config'

// Load modules config for pipeline specific modes
if (params.mode == 'alphafold2') {
    includeConfig 'conf/modules_alphafold2.config'
} else if (params.mode == 'colabfold') {
    includeConfig 'conf/modules_colabfold.config'
} else if (params.mode == 'esmfold') {
    includeConfig 'conf/modules_esmfold.config'
}

// Load links to DBs and parameters
includeConfig 'conf/dbs.config'

// Function to ensure that resource requirements don't go beyond
// a maximum limit
def check_max(obj, type) {
    if (type == 'memory') {
        try {
            if (obj.compareTo(params.max_memory as nextflow.util.MemoryUnit) == 1)
                return params.max_memory as nextflow.util.MemoryUnit
            else
                return obj
        } catch (all) {
            println "   ### ERROR ###   Max memory '${params.max_memory}' is not valid! Using default value: $obj"
            return obj
        }
    } else if (type == 'time') {
        try {
            if (obj.compareTo(params.max_time as nextflow.util.Duration) == 1)
                return params.max_time as nextflow.util.Duration
            else
                return obj
        } catch (all) {
            println "   ### ERROR ###   Max time '${params.max_time}' is not valid! Using default value: $obj"
            return obj
        }
    } else if (type == 'cpus') {
        try {
            return Math.min( obj, params.max_cpus as int )
        } catch (all) {
            println "   ### ERROR ###   Max cpus '${params.max_cpus}' is not valid! Using default value: $obj"
            return obj
        }
    }
}


<|MERGE_RESOLUTION|>--- conflicted
+++ resolved
@@ -10,7 +10,6 @@
 params {
 
     // Input options
-<<<<<<< HEAD
     input                       = null
     mode                        = 'alphafold2' // {alphafold2, colabfold, esmfold}
     use_gpu                     = false
@@ -100,32 +99,6 @@
     hook_url                    = null
     help                        = false
     version                     = false
-=======
-    input                      = null
-    // References
-    genome                     = null
-    igenomes_base              = 's3://ngi-igenomes/igenomes/'
-    igenomes_ignore            = false
-
-    // MultiQC options
-    multiqc_config             = null
-    multiqc_title              = null
-    multiqc_logo               = null
-    max_multiqc_email_size     = '25.MB'
-    multiqc_methods_description = null
-
-    // Boilerplate options
-    outdir                       = null
-    publish_dir_mode             = 'copy'
-    email                        = null
-    email_on_fail                = null
-    plaintext_email              = false
-    monochrome_logs              = false
-    hook_url                     = null
-    help                         = false
-    version                      = false
-    pipelines_testdata_base_path = 'https://raw.githubusercontent.com/nf-core/test-datasets/'
->>>>>>> fbc85e19
 
     // Config options
     config_profile_name        = null
@@ -166,10 +139,6 @@
 } catch (Exception e) {
     System.err.println("WARNING: Could not load nf-core/config/proteinfold profiles: ${params.custom_config_base}/pipeline/proteinfold.config")
 }
-<<<<<<< HEAD
-
-=======
->>>>>>> fbc85e19
 profiles {
     debug {
         dumpHashes              = true
@@ -198,7 +167,6 @@
         apptainer.enabled       = false
     }
     docker {
-<<<<<<< HEAD
         docker.enabled         = true
         docker.userEmulation   = true
         if (params.use_gpu) {
@@ -230,29 +198,6 @@
         shifter.enabled        = false
         charliecloud.enabled   = false
         apptainer.enabled      = false
-=======
-        docker.enabled          = true
-        conda.enabled           = false
-        singularity.enabled     = false
-        podman.enabled          = false
-        shifter.enabled         = false
-        charliecloud.enabled    = false
-        apptainer.enabled       = false
-        docker.runOptions       = '-u $(id -u):$(id -g)'
-    }
-    arm {
-        docker.runOptions       = '-u $(id -u):$(id -g) --platform=linux/amd64'
-    }
-    singularity {
-        singularity.enabled     = true
-        singularity.autoMounts  = true
-        conda.enabled           = false
-        docker.enabled          = false
-        podman.enabled          = false
-        shifter.enabled         = false
-        charliecloud.enabled    = false
-        apptainer.enabled       = false
->>>>>>> fbc85e19
     }
     podman {
         podman.enabled          = true
