--- conflicted
+++ resolved
@@ -10,7 +10,6 @@
 params {
 
     // Input options
-<<<<<<< HEAD
     input                       = null
     mode                        = 'alphafold2' // {alphafold2, colabfold, esmfold}
     use_gpu                     = false
@@ -79,14 +78,6 @@
 
     // Esmfold paths
     esmfold_params_path         = null
-=======
-    input                      = null
-    // References
-    genome                     = null
-    igenomes_base              = 's3://ngi-igenomes/igenomes/'
-    igenomes_ignore            = false
-    
->>>>>>> ccde84d3
 
     // MultiQC options
     multiqc_config              = null
@@ -140,7 +131,6 @@
 }
 
 // Load nf-core/proteinfold custom profiles from different institutions.
-<<<<<<< HEAD
 try {
     includeConfig "${params.custom_config_base}/pipeline/proteinfold.config"
 } catch (Exception e) {
@@ -148,14 +138,6 @@
 }
 
 
-=======
-// Warning: Uncomment only if a pipeline-specific institutional config already exists on nf-core/configs!
-// try {
-//   includeConfig "${params.custom_config_base}/pipeline/proteinfold.config"
-// } catch (Exception e) {
-//   System.err.println("WARNING: Could not load nf-core/config/proteinfold profiles: ${params.custom_config_base}/pipeline/proteinfold.config")
-// }
->>>>>>> ccde84d3
 profiles {
     debug {
         dumpHashes             = true
@@ -185,29 +167,25 @@
     }
     docker {
         docker.enabled         = true
-<<<<<<< HEAD
         docker.userEmulation   = true
-        if (params.use_gpu) { docker.runOptions = '--gpus all' }
-=======
->>>>>>> ccde84d3
-        conda.enabled          = false
-        singularity.enabled    = false
-        podman.enabled         = false
-        shifter.enabled        = false
-        charliecloud.enabled   = false
-        apptainer.enabled      = false
-        docker.runOptions      = '-u $(id -u):$(id -g)'
+        if (params.use_gpu) { 
+            docker.runOptions = '--gpus all' 
+        } else {
+            docker.runOptions      = '-u $(id -u):$(id -g)'
+        }
+        conda.enabled          = false
+        singularity.enabled    = false
+        podman.enabled         = false
+        shifter.enabled        = false
+        charliecloud.enabled   = false
+        apptainer.enabled      = false
     }
     arm {
-<<<<<<< HEAD
         if (params.use_gpu) {
             docker.runOptions = '-u $(id -u):$(id -g) --platform=linux/amd64 --gpus all'
         } else {
             docker.runOptions = '-u $(id -u):$(id -g) --platform=linux/amd64'
         }
-=======
-        docker.runOptions      = '-u $(id -u):$(id -g) --platform=linux/amd64'
->>>>>>> ccde84d3
     }
     singularity {
         singularity.enabled    = true
@@ -304,17 +282,8 @@
 // Capture exit codes from upstream processes when piping
 process.shell = ['/bin/bash', '-euo', 'pipefail']
 
-<<<<<<< HEAD
-// Set default registry for Docker and Podman independent of -profile
-// Will not be used unless Docker / Podman are enabled
-// Set to your registry if you have a mirror of containers
-singularity.registry = 'quay.io'
-docker.registry      = 'quay.io'
-podman.registry      = 'quay.io'
-=======
 // Disable process selector warnings by default. Use debug profile to enable warnings.
 nextflow.enable.configProcessNamesValidation = false
->>>>>>> ccde84d3
 
 def trace_timestamp = new java.util.Date().format( 'yyyy-MM-dd_HH-mm-ss')
 timeline {
